--- conflicted
+++ resolved
@@ -32,10 +32,7 @@
 import org.apache.beam.sdk.coders.Coder;
 import org.apache.beam.sdk.transforms.DoFn;
 import org.apache.beam.sdk.transforms.ParDo;
-<<<<<<< HEAD
-=======
 import org.apache.beam.sdk.transforms.reflect.DoFnSignature;
->>>>>>> 57d9bbd7
 import org.apache.beam.sdk.transforms.reflect.DoFnSignatures;
 import org.apache.beam.sdk.util.WindowedValue.FullWindowedValueCoder;
 import org.apache.beam.sdk.util.WindowedValue.WindowedValueCoder;
@@ -56,15 +53,10 @@
 
   @Override
   public void translate(ParDo.BoundMulti<InputT, OutputT> transform, TranslationContext context) {
-<<<<<<< HEAD
-    DoFn<InputT, OutputT> doFn = transform.getNewFn();
-    if (DoFnSignatures.getSignature(doFn.getClass()).stateDeclarations().size() > 0) {
-=======
     DoFn<InputT, OutputT> doFn = transform.getFn();
     DoFnSignature signature = DoFnSignatures.getSignature(doFn.getClass());
 
     if (signature.stateDeclarations().size() > 0) {
->>>>>>> 57d9bbd7
       throw new UnsupportedOperationException(
           String.format(
               "Found %s annotations on %s, but %s cannot yet be used with state in the %s.",
@@ -73,9 +65,6 @@
               DoFn.class.getSimpleName(),
               ApexRunner.class.getSimpleName()));
     }
-<<<<<<< HEAD
-    OldDoFn<InputT, OutputT> oldDoFn = transform.getFn();
-=======
 
     if (signature.timerDeclarations().size() > 0) {
       throw new UnsupportedOperationException(
@@ -87,7 +76,6 @@
               ApexRunner.class.getSimpleName()));
     }
 
->>>>>>> 57d9bbd7
     PCollectionTuple output = context.getOutput();
     PCollection<InputT> input = context.getInput();
     List<PCollectionView<?>> sideInputs = transform.getSideInputs();
@@ -99,11 +87,7 @@
     ApexParDoOperator<InputT, OutputT> operator =
         new ApexParDoOperator<>(
             context.getPipelineOptions(),
-<<<<<<< HEAD
-            oldDoFn,
-=======
             doFn,
->>>>>>> 57d9bbd7
             transform.getMainOutputTag(),
             transform.getSideOutputTags().getAll(),
             context.<PCollection<?>>getInput().getWindowingStrategy(),
